import functools
from typing import List, Optional, Union

import torch
import torch.nn.functional as F
import triton
import triton.language as tl
from deep_gemm.jit_kernels.impls import sm100_fp8_gemm_1d1d
from deep_gemm.utils.layout import MajorTypeAB

import tensorrt_llm.quantization.utils.fp8_utils as fp8_utils
from tensorrt_llm._utils import nvtx_range

from ...distributed import allgather
from ...model_config import ModelConfig
from ...utils import Fp4QuantizedTensor
from .fused_moe_cutlass import CutlassFusedMoE
from .quantization import MoEWeightLoadingMode
from .routing import BaseMoeRoutingMethod


@triton.jit
def masked_index_copy_kernel(output_ptr, input_ptr, start_offsets_ptr,
                             row_indices_ptr, row_size, col_size, dim_size,
                             BLOCK_SIZE: tl.constexpr):
    # get program id and block offset
    pid = tl.program_id(0)
    block_start = pid * BLOCK_SIZE
    offsets = block_start + tl.arange(0, BLOCK_SIZE)

    # compute mask and pointers
    num_tokens = tl.load(start_offsets_ptr + row_size)
    token_idx = offsets // dim_size
    valid = token_idx < num_tokens
    row_idx = tl.load(row_indices_ptr + token_idx)
    start_offset = tl.load(start_offsets_ptr + row_idx, mask=valid)
    col_idx = token_idx - start_offset
    elem_idx = offsets % dim_size

    # load input data
    input = tl.load(input_ptr + offsets, mask=valid)

    # write output
    output_offsets = row_idx * col_size * dim_size + col_idx * dim_size + elem_idx
    tl.store(output_ptr + output_offsets, input, mask=valid)


def triton_masked_index_copy(output, input, start_offsets, row_indices):
    assert output.ndim == 3, "Input must be a 3D tensor, [row, col, dim]"
    assert input.ndim == 2, "Input must be a 2D tensor"
    assert start_offsets.shape[
        0] == output.shape[0] + 1, "Start offsets must be (num_experts + 1)"

    num_tokens = input.shape[0]
    row_size = output.shape[0]
    col_size = output.shape[1]
    dim_size = output.shape[2]
    total_elems = num_tokens * dim_size

    # launch kernel
    grid = lambda meta: (triton.cdiv(total_elems, meta['BLOCK_SIZE']), )
    masked_index_copy_kernel[grid](output,
                                   input,
                                   start_offsets,
                                   row_indices,
                                   row_size,
                                   col_size,
                                   dim_size,
                                   BLOCK_SIZE=1024)
    return


@triton.jit
def masked_index_gather_kernel(output_ptr, input_ptr, start_offsets_ptr,
                               row_indices_ptr, row_size, col_size, dim_size,
                               BLOCK_SIZE: tl.constexpr):
    # get program id and block offset
    pid = tl.program_id(0)
    block_start = pid * BLOCK_SIZE
    offsets = block_start + tl.arange(0, BLOCK_SIZE)

    # compute mask and pointers
    num_tokens = tl.load(start_offsets_ptr + row_size)
    token_idx = offsets // dim_size
    valid = token_idx < num_tokens
    row_idx = tl.load(row_indices_ptr + token_idx)
    start_offset = tl.load(start_offsets_ptr + row_idx, mask=valid)
    col_idx = token_idx - start_offset
    elem_idx = offsets % dim_size

    # input data
    input_offsets = row_idx * col_size * dim_size + col_idx * dim_size + elem_idx
    input_vals = tl.load(input_ptr + input_offsets, mask=valid)

    # get gather indices and store to output
    tl.store(output_ptr + offsets, input_vals, mask=valid)


@torch.no_grad()
def triton_masked_index_gather(output, input, start_offsets, row_indices):
    assert output.ndim == 2, "Output must be a 2D tensor"
    assert input.ndim == 3, "Input must be a 3D tensor, [row, col, dim]"
    assert start_offsets.shape[
        0] == input.shape[0] + 1, "Start offsets must be (num_experts + 1)"

    row_size = input.shape[0]
    col_size = input.shape[1]
    dim_size = input.shape[2]
    num_tokens = output.shape[0]
    total_elems = num_tokens * dim_size

    # launch kernel
    grid = lambda meta: (triton.cdiv(total_elems, meta['BLOCK_SIZE']), )
    masked_index_gather_kernel[grid](output,
                                     input,
                                     start_offsets,
                                     row_indices,
                                     row_size,
                                     col_size,
                                     dim_size,
                                     BLOCK_SIZE=1024)
    return


@nvtx_range("[DG] act")
@torch.compile(dynamic=True)
def swiglu_fused_moe(x):
    x, gate = x.chunk(2, dim=-1)
    return F.silu(gate) * x


@nvtx_range("[DG] indexing")
@torch.compile(dynamic=True)
def indexing(x, mask):
    return x[mask > 0, :].contiguous()


@nvtx_range("[DG] preprocess_after_permute")
def preprocess_after_permute(expert_first_token_offset_tensor,
                             permuted_data_tensor):
    # get tokens per expert
    masked_m = expert_first_token_offset_tensor[
        1:] - expert_first_token_offset_tensor[:-1]
    token_to_expert_map = torch.searchsorted(
        expert_first_token_offset_tensor[1:],
        torch.arange(permuted_data_tensor.shape[0], device='cuda'),
        right=True)
    return masked_m.to(torch.int32), token_to_expert_map


@nvtx_range("[DG]")
def deepgemm_fp8_group_blockwise_gemm(
    a: torch.Tensor,
    b: torch.Tensor,
    sfa: torch.Tensor,
    sfb: torch.Tensor,
    masked_m: torch.Tensor,
    expected_m: int,
) -> torch.Tensor:

    d = torch.empty((a.shape[0], a.shape[1], b.shape[1]),
                    device=b.device,
                    dtype=torch.bfloat16)
    compiled_dims = 'nk'

    # NOTES: shape must be `[G, M, K] @ [G, N, K].mT`
    assert a.stride(-1) == 1
    assert b.stride(-1) == 1
    assert masked_m.is_contiguous()

    num_groups, m, k = a.shape
    num_groups_, n, k_ = b.shape
    num_groups__, m_, n_ = d.shape
    num_groups___ = masked_m.numel()

    # Type and shape checks
    assert num_groups == num_groups_ == num_groups__ == num_groups___
    assert m == m_ and n == n_ and k == k_
    assert expected_m > 0 and m > 0 and n > 0 and k > 0 and num_groups > 0
    assert a.dtype == torch.float8_e4m3fn
    assert b.dtype == torch.float8_e4m3fn
    assert d.dtype == torch.bfloat16
    assert masked_m.dtype == torch.int32

    # D must be N-major
    assert d.stride(-1) == 1

    # Transform SFA and SFB into compute-required layout
    recipe = (1, 128, 128)
    sfa = fp8_utils.transform_sf_into_required_layout(sfa,
                                                      mn=m,
                                                      k=k,
                                                      recipe=recipe,
                                                      num_groups=num_groups,
                                                      is_sfa=True)
    sfb = fp8_utils.transform_sf_into_required_layout(sfb,
                                                      mn=n,
                                                      k=k,
                                                      recipe=recipe,
                                                      num_groups=num_groups,
                                                      is_sfa=False)

    impl = functools.partial(sm100_fp8_gemm_1d1d.fp8_m_grouped_gemm_nt_masked,
                             major_a=MajorTypeAB.KMajor,
                             major_b=MajorTypeAB.KMajor,
                             compiled_dims=compiled_dims)
    impl(a, sfa, b, sfb, d, masked_m, expected_m)
    return d


class DeepGemmFusedMoE(CutlassFusedMoE):
    """
    Python Flow of Fused Mixture of Experts (MoE) Layer.

    Args:
        num_experts (int): Number of experts in the MoE layer.
        top_k (int): Number of top experts to select for each input token.
        hidden_size (int): Size of the hidden state.
        intermediate_size (int): Size of the intermediate state.
        aux_stream (Optional[torch.cuda.Stream]): Auxiliary CUDA stream to overlap chunks.
        dtype (Optional[torch.dtype]): Data type for the weights.
        reduce_results (bool): Whether to reduce the results across devices.
        model_config (ModelConfig): Configuration object for the model.

    This backend is composed of multiple custom ops:
    1. moe_permute_op: permute the input tensor and the expert selected tensor.
    2. cute_dsl_fp8_group_blockwise_gemm_ref: a reference implementation of the cute_dsl_fp8_group_blockwise_gemm.
    3. moe_finalize_scale_op: finalize the scale of the output tensor.
    """

    def __init__(
        self,
        *,
        routing_method: BaseMoeRoutingMethod,
        num_experts: int,
        hidden_size: int,
        intermediate_size: int,
        dtype: Optional[torch.dtype] = None,
        reduce_results: bool = False,
        model_config: ModelConfig = ModelConfig(),
        aux_stream: Optional[torch.cuda.Stream] = None,
        weight_loading_mode: MoEWeightLoadingMode = MoEWeightLoadingMode.
        VANILLA,
        apply_router_weight_on_input: bool = False,
        layer_idx: Optional[int] = None,
    ):

        super().__init__(
            routing_method=routing_method,
            num_experts=num_experts,
            hidden_size=hidden_size,
            intermediate_size=intermediate_size,
            dtype=dtype,
            reduce_results=reduce_results,
            model_config=model_config,
            aux_stream=aux_stream,
            weight_loading_mode=weight_loading_mode,
            apply_router_weight_on_input=apply_router_weight_on_input,
            layer_idx=layer_idx,
        )

    @nvtx_range("[DG] forward")
    def forward_chunk(
        self,
        x: Union[torch.Tensor, Fp4QuantizedTensor],
        router_logits: torch.Tensor,
        output_dtype: Optional[torch.dtype] = None,
        all_rank_num_tokens: Optional[List[int]] = None,
        use_dp_padding: Optional[bool] = None,
    ) -> torch.Tensor:
        if isinstance(x, Fp4QuantizedTensor):
            assert output_dtype is not None
            output_dtype = output_dtype
        else:
            output_dtype = x.dtype

        # apply routing
        token_selected_experts, token_final_scales = self.routing_method.apply(
            router_logits)
        assert token_selected_experts.shape[
            1] == self.routing_method.experts_per_token
        assert token_selected_experts.shape == token_final_scales.shape
        assert token_selected_experts.shape[0] == router_logits.shape[0]
        assert token_final_scales.dtype == torch.float32
        assert token_selected_experts.dtype == torch.int32

        if self.apply_router_weight_on_input:
            assert self.routing_method.top_k == 1, "Current workaround only supports top-1 routing"
            assert x.dtype != torch.float8_e4m3fn, "Current workaround for apply_router_weight_on_input does not support fp8 input"
            x = x * token_final_scales.to(x.dtype)
            # TODO: remove this once we have correct fusedmoe kernel ready
            token_final_scales = None

        # quantize inputs
        use_deepseek_fp8_block_scale = False
        x_sf = None
        if self.has_any_quant:
            if self.has_deepseek_fp8_block_scales:
                use_deepseek_fp8_block_scale = True
            else:
                raise ValueError(
                    f"unsupported quantization mode for CUTEDSL backend: {self.quant_config.quant_mode}"
                )

        use_allgather = self.use_dp and self.parallel_size > 1
        if use_allgather:
            x, x_sf, token_selected_experts, token_final_scales = allgather(
                [x, x_sf, token_selected_experts, token_final_scales],
                self.mapping,
                dim=0,
                sizes=None if use_dp_padding else all_rank_num_tokens)

        (
            permuted_row_to_unpermuted_row_tensor,
            permuted_token_selected_experts_tensor,
            permuted_data_tensor,
            expert_first_token_offset_tensor,
            permuted_token_final_scales_tensor,
            unpermuted_row_to_permuted_row_tensor,
        ) = torch.ops.trtllm.moe_permute_op(
            x,
            token_selected_experts,
            token_final_scales,
            None,  # w3_w1_weight.view(weight_dtype),
            None,  # w2_weight.view(weight_dtype),
            None,  # quant_scales,
            input_sf=x_sf,
            num_experts_on_rank=self.expert_size_per_partition,
            tp_size=self.tp_size,
            tp_rank=self.tp_rank,
            ep_size=self.ep_size,
            ep_rank=self.ep_rank,
            cluster_size=self.cluster_size,
            cluster_rank=self.cluster_rank,
            min_latency_mode=False,
            use_fp8_block_scaling=use_deepseek_fp8_block_scale,
        )

        if permuted_data_tensor.numel() == 0:
            return torch.zeros_like(x)

<<<<<<< HEAD
        masked_m, start_offsets = preprocess_after_permute(
            expert_first_token_offset_tensor)
=======
        max_padded_tokens = (x.shape[0] + 128) // 128 * 128
        permuted_data_tensor_padded = torch.empty(
            (self.expert_size_per_partition, max_padded_tokens,
             self.hidden_size),
            dtype=self.dtype,
            device='cuda')

        masked_m, token_to_expert_map = preprocess_after_permute(
            expert_first_token_offset_tensor, permuted_data_tensor)
>>>>>>> b0533424
        m_max = (x.shape[0] + 127) // 128 * 128
        expected_m = (token_selected_experts.numel() +
                      self.expert_size_per_partition -
                      1) // self.expert_size_per_partition
        permuted_data_tensor_padded = torch.empty(
            self.expert_size_per_partition,
            m_max,
            self.hidden_size,
            dtype=self.dtype,
            device='cuda')
        triton_masked_index_copy(permuted_data_tensor_padded,
                                 permuted_data_tensor,
                                 expert_first_token_offset_tensor,
                                 token_to_expert_map)

        act_input_fp8, act_input_sf = fp8_utils.per_token_cast_to_fp8_e8m0(
            permuted_data_tensor_padded)
        h1 = deepgemm_fp8_group_blockwise_gemm(
            a=act_input_fp8,
            b=self.w3_w1_weight,
            sfa=act_input_sf,
            sfb=self.quant_scales[0],
            masked_m=masked_m,
            expected_m=expected_m,
        )
        h2 = swiglu_fused_moe(h1)
        act_input_fp8, act_input_sf = fp8_utils.per_token_cast_to_fp8_e8m0(h2)
        h3 = deepgemm_fp8_group_blockwise_gemm(
            a=act_input_fp8,
            b=self.w2_weight,
            sfa=act_input_sf,
            sfb=self.quant_scales[1],
            masked_m=masked_m,
            expected_m=expected_m,
        )

        triton_masked_index_gather(permuted_data_tensor, h3,
                                   expert_first_token_offset_tensor,
                                   token_to_expert_map)

        final_hidden_states = torch.ops.trtllm.moe_finalize_scale_op(
            permuted_data_tensor,
            None,  # biases
            token_final_scales,
            unpermuted_row_to_permuted_row_tensor,
            permuted_row_to_unpermuted_row_tensor,
            token_selected_experts,
            expert_first_token_offset_tensor,
            False,  # enable_alltoall
            x.shape[0],  # num_rows
            x.shape[1],  # hidden_size
            self.routing_method.top_k,
            self.expert_size_per_partition,  # num_experts_per_node
            self.tp_size,
            self.tp_rank,
            self.ep_size,
            self.ep_rank,
        )

        return final_hidden_states<|MERGE_RESOLUTION|>--- conflicted
+++ resolved
@@ -339,20 +339,9 @@
         if permuted_data_tensor.numel() == 0:
             return torch.zeros_like(x)
 
-<<<<<<< HEAD
-        masked_m, start_offsets = preprocess_after_permute(
-            expert_first_token_offset_tensor)
-=======
-        max_padded_tokens = (x.shape[0] + 128) // 128 * 128
-        permuted_data_tensor_padded = torch.empty(
-            (self.expert_size_per_partition, max_padded_tokens,
-             self.hidden_size),
-            dtype=self.dtype,
-            device='cuda')
-
         masked_m, token_to_expert_map = preprocess_after_permute(
             expert_first_token_offset_tensor, permuted_data_tensor)
->>>>>>> b0533424
+
         m_max = (x.shape[0] + 127) // 128 * 128
         expected_m = (token_selected_experts.numel() +
                       self.expert_size_per_partition -
